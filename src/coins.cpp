--- conflicted
+++ resolved
@@ -37,13 +37,7 @@
 {
     if (nPos >= vout.size() || vout[nPos].IsNull())
         return false;
-<<<<<<< HEAD
-    LogPrintf("In CCoins::Spend for output %d in transaction %s\n", out.n, out.hash.GetHex().c_str());
-    undo = CTxInUndo(vout[out.n]);
-    vout[out.n].SetNull();
-=======
     vout[nPos].SetNull();
->>>>>>> ec20fd74
     Cleanup();
     return true;
 }
