// Copyright (c) 2010 Satoshi Nakamoto
// Copyright (c) 2009-2014 The Bitcoin Core developers
// Distributed under the MIT software license, see the accompanying
// file COPYING or http://www.opensource.org/licenses/mit-license.php.

#ifndef BITCOIN_RPCSERVER_H
#define BITCOIN_RPCSERVER_H

#include "amount.h"
#include "rpcprotocol.h"
#include "uint256.h"

#include <list>
#include <map>
#include <stdint.h>
#include <string>

#include <boost/function.hpp>

#include <univalue.h>

class CRPCCommand;

namespace RPCServer
{
    void OnStarted(boost::function<void ()> slot);
    void OnStopped(boost::function<void ()> slot);
    void OnPreCommand(boost::function<void (const CRPCCommand&)> slot);
    void OnPostCommand(boost::function<void (const CRPCCommand&)> slot);
}

class CBlockIndex;
class CNetAddr;

class JSONRequest
{
public:
    UniValue id;
    std::string strMethod;
    UniValue params;

    JSONRequest() { id = NullUniValue; }
    void parse(const UniValue& valRequest);
};

/** Query whether RPC is running */
bool IsRPCRunning();

/**
 * Set the RPC warmup status.  When this is done, all RPC calls will error out
 * immediately with RPC_IN_WARMUP.
 */
void SetRPCWarmupStatus(const std::string& newStatus);
/* Mark warmup as done.  RPC calls will be processed from now on.  */
void SetRPCWarmupFinished();

/* returns the current warmup state.  */
bool RPCIsInWarmup(std::string *statusOut);

/**
 * Type-check arguments; throws JSONRPCError if wrong type given. Does not check that
 * the right number of arguments are passed, just that any passed are the correct type.
 * Use like:  RPCTypeCheck(params, boost::assign::list_of(str_type)(int_type)(obj_type));
 */
void RPCTypeCheck(const UniValue& params,
                  const std::list<UniValue::VType>& typesExpected, bool fAllowNull=false);

/*
  Check for expected keys/value types in an Object.
  Use like: RPCTypeCheckObj(object, boost::assign::map_list_of("name", str_type)("value", int_type));
*/
void RPCTypeCheckObj(const UniValue& o,
                  const std::map<std::string, UniValue::VType>& typesExpected, bool fAllowNull=false);

/** Opaque base class for timers returned by NewTimerFunc.
 * This provides no methods at the moment, but makes sure that delete
 * cleans up the whole state.
 */
class RPCTimerBase
{
public:
    virtual ~RPCTimerBase() {}
};

/**
 * RPC timer "driver".
 */
class RPCTimerInterface
{
public:
    virtual ~RPCTimerInterface() {}
    /** Implementation name */
    virtual const char *Name() = 0;
    /** Factory function for timers.
     * RPC will call the function to create a timer that will call func in *millis* milliseconds.
     * @note As the RPC mechanism is backend-neutral, it can use different implementations of timers.
     * This is needed to cope with the case in which there is no HTTP server, but
     * only GUI RPC console, and to break the dependency of pcserver on httprpc.
     */
    virtual RPCTimerBase* NewTimer(boost::function<void(void)>& func, int64_t millis) = 0;
};

/** Register factory function for timers */
void RPCRegisterTimerInterface(RPCTimerInterface *iface);
/** Unregister factory function for timers */
void RPCUnregisterTimerInterface(RPCTimerInterface *iface);

/**
 * Run func nSeconds from now.
 * Overrides previous timer <name> (if any).
 */
void RPCRunLater(const std::string& name, boost::function<void(void)> func, int64_t nSeconds);

typedef UniValue(*rpcfn_type)(const UniValue& params, bool fHelp);

class CRPCCommand
{
public:
    std::string category;
    std::string name;
    rpcfn_type actor;
    bool okSafeMode;
};

/**
 * Bitcoin RPC command dispatcher.
 */
class CRPCTable
{
private:
    std::map<std::string, const CRPCCommand*> mapCommands;
public:
    CRPCTable();
    const CRPCCommand* operator[](const std::string& name) const;
    std::string help(const std::string& name) const;

    /**
     * Execute a method.
     * @param method   Method to execute
     * @param params   UniValue Array of arguments (JSON objects)
     * @returns Result of the call.
     * @throws an exception (UniValue) when an error happens.
     */
    UniValue execute(const std::string &method, const UniValue &params) const;
};

extern const CRPCTable tableRPC;

/**
 * Utilities: convert hex-encoded Values
 * (throws error if not hex).
 */
extern uint256 ParseHashV(const UniValue& v, std::string strName);
extern uint256 ParseHashO(const UniValue& o, std::string strKey);
extern std::vector<unsigned char> ParseHexV(const UniValue& v, std::string strName);
extern std::vector<unsigned char> ParseHexO(const UniValue& o, std::string strKey);

extern int64_t nWalletUnlockTime;
extern CAmount AmountFromValue(const UniValue& value);
extern UniValue ValueFromAmount(const CAmount& amount);
extern double GetDifficulty(const CBlockIndex* blockindex = NULL);
extern std::string HelpRequiringPassphrase();
extern std::string HelpExampleCli(const std::string& methodname, const std::string& args);
extern std::string HelpExampleRpc(const std::string& methodname, const std::string& args);

extern void EnsureWalletIsUnlocked();

extern UniValue getconnectioncount(const UniValue& params, bool fHelp); // in rpcnet.cpp
extern UniValue getpeerinfo(const UniValue& params, bool fHelp);
extern UniValue ping(const UniValue& params, bool fHelp);
extern UniValue addnode(const UniValue& params, bool fHelp);
extern UniValue disconnectnode(const UniValue& params, bool fHelp);
extern UniValue getaddednodeinfo(const UniValue& params, bool fHelp);
extern UniValue getnettotals(const UniValue& params, bool fHelp);
extern UniValue setban(const UniValue& params, bool fHelp);
extern UniValue listbanned(const UniValue& params, bool fHelp);
extern UniValue clearbanned(const UniValue& params, bool fHelp);

extern UniValue dumpprivkey(const UniValue& params, bool fHelp); // in rpcdump.cpp
extern UniValue importprivkey(const UniValue& params, bool fHelp);
extern UniValue importaddress(const UniValue& params, bool fHelp);
extern UniValue importpubkey(const UniValue& params, bool fHelp);
extern UniValue dumpwallet(const UniValue& params, bool fHelp);
extern UniValue importwallet(const UniValue& params, bool fHelp);

extern UniValue getgenerate(const UniValue& params, bool fHelp); // in rpcmining.cpp
extern UniValue setgenerate(const UniValue& params, bool fHelp);
extern UniValue generate(const UniValue& params, bool fHelp);
extern UniValue getnetworkhashps(const UniValue& params, bool fHelp);
extern UniValue getmininginfo(const UniValue& params, bool fHelp);
extern UniValue prioritisetransaction(const UniValue& params, bool fHelp);
extern UniValue getblocktemplate(const UniValue& params, bool fHelp);
extern UniValue submitblock(const UniValue& params, bool fHelp);
extern UniValue estimatefee(const UniValue& params, bool fHelp);
extern UniValue estimatepriority(const UniValue& params, bool fHelp);

extern UniValue getnewaddress(const UniValue& params, bool fHelp); // in rpcwallet.cpp
extern UniValue getaccountaddress(const UniValue& params, bool fHelp);
extern UniValue getrawchangeaddress(const UniValue& params, bool fHelp);
extern UniValue setaccount(const UniValue& params, bool fHelp);
extern UniValue getaccount(const UniValue& params, bool fHelp);
extern UniValue getaddressesbyaccount(const UniValue& params, bool fHelp);
extern UniValue claimname(const UniValue& params, bool fHelp);
extern UniValue listnameclaims(const UniValue& params, bool fHelp);
extern UniValue updateclaim(const UniValue& params, bool fHelp);
extern UniValue abandonclaim(const UniValue& params, bool fHelp);
extern UniValue supportclaim(const UniValue& params, bool fHelp);
extern UniValue abandonsupport(const UniValue& params, bool fHelp);
extern UniValue sendtoaddress(const UniValue& params, bool fHelp);
extern UniValue signmessage(const UniValue& params, bool fHelp);
extern UniValue verifymessage(const UniValue& params, bool fHelp);
extern UniValue getreceivedbyaddress(const UniValue& params, bool fHelp);
extern UniValue getreceivedbyaccount(const UniValue& params, bool fHelp);
extern UniValue getbalance(const UniValue& params, bool fHelp);
extern UniValue getunconfirmedbalance(const UniValue& params, bool fHelp);
extern UniValue movecmd(const UniValue& params, bool fHelp);
extern UniValue sendfrom(const UniValue& params, bool fHelp);
extern UniValue sendmany(const UniValue& params, bool fHelp);
extern UniValue addmultisigaddress(const UniValue& params, bool fHelp);
extern UniValue createmultisig(const UniValue& params, bool fHelp);
extern UniValue listreceivedbyaddress(const UniValue& params, bool fHelp);
extern UniValue listreceivedbyaccount(const UniValue& params, bool fHelp);
extern UniValue listtransactions(const UniValue& params, bool fHelp);
extern UniValue listaddressgroupings(const UniValue& params, bool fHelp);
extern UniValue listaccounts(const UniValue& params, bool fHelp);
extern UniValue listsinceblock(const UniValue& params, bool fHelp);
extern UniValue gettransaction(const UniValue& params, bool fHelp);
extern UniValue backupwallet(const UniValue& params, bool fHelp);
extern UniValue keypoolrefill(const UniValue& params, bool fHelp);
extern UniValue walletpassphrase(const UniValue& params, bool fHelp);
extern UniValue walletpassphrasechange(const UniValue& params, bool fHelp);
extern UniValue walletlock(const UniValue& params, bool fHelp);
extern UniValue encryptwallet(const UniValue& params, bool fHelp);
extern UniValue validateaddress(const UniValue& params, bool fHelp);
extern UniValue getinfo(const UniValue& params, bool fHelp);
extern UniValue getwalletinfo(const UniValue& params, bool fHelp);
extern UniValue getblockchaininfo(const UniValue& params, bool fHelp);
extern UniValue getnetworkinfo(const UniValue& params, bool fHelp);
extern UniValue setmocktime(const UniValue& params, bool fHelp);
extern UniValue resendwallettransactions(const UniValue& params, bool fHelp);

extern UniValue getrawtransaction(const UniValue& params, bool fHelp); // in rcprawtransaction.cpp
extern UniValue listunspent(const UniValue& params, bool fHelp);
extern UniValue lockunspent(const UniValue& params, bool fHelp);
extern UniValue listlockunspent(const UniValue& params, bool fHelp);
extern UniValue createrawtransaction(const UniValue& params, bool fHelp);
extern UniValue decoderawtransaction(const UniValue& params, bool fHelp);
extern UniValue decodescript(const UniValue& params, bool fHelp);
extern UniValue fundrawtransaction(const UniValue& params, bool fHelp);
extern UniValue signrawtransaction(const UniValue& params, bool fHelp);
extern UniValue sendrawtransaction(const UniValue& params, bool fHelp);
extern UniValue gettxoutproof(const UniValue& params, bool fHelp);
extern UniValue verifytxoutproof(const UniValue& params, bool fHelp);

extern UniValue getblockcount(const UniValue& params, bool fHelp); // in rpcblockchain.cpp
extern UniValue getbestblockhash(const UniValue& params, bool fHelp);
extern UniValue getdifficulty(const UniValue& params, bool fHelp);
extern UniValue settxfee(const UniValue& params, bool fHelp);
extern UniValue getmempoolinfo(const UniValue& params, bool fHelp);
extern UniValue getrawmempool(const UniValue& params, bool fHelp);
extern UniValue getblockhash(const UniValue& params, bool fHelp);
extern UniValue getblockheader(const UniValue& params, bool fHelp);
extern UniValue getblock(const UniValue& params, bool fHelp);
extern UniValue gettxoutsetinfo(const UniValue& params, bool fHelp);
extern UniValue gettxout(const UniValue& params, bool fHelp);
extern UniValue verifychain(const UniValue& params, bool fHelp);
extern UniValue getchaintips(const UniValue& params, bool fHelp);
extern UniValue invalidateblock(const UniValue& params, bool fHelp);
extern UniValue reconsiderblock(const UniValue& params, bool fHelp);

<<<<<<< HEAD
extern UniValue getclaimtrie(const UniValue& params, bool fHelp); // in rpcclaimtrie.cpp
extern UniValue gettxinfoforname(const UniValue& params, bool fHelp);
extern UniValue getvalueforname(const UniValue& params, bool fHelp);
extern UniValue gettotalclaimednames(const UniValue& params, bool fHelp);
extern UniValue gettotalclaims(const UniValue& params, bool fHelp);
extern UniValue gettotalvalueofclaims(const UniValue& params, bool fHelp);

// in rest.cpp
extern bool HTTPReq_REST(AcceptedConnection *conn,
                  const std::string& strURI,
                  const std::string& strRequest,
                  const std::map<std::string, std::string>& mapHeaders,
                  bool fRun);
=======
bool StartRPC();
void InterruptRPC();
void StopRPC();
std::string JSONRPCExecBatch(const UniValue& vReq);
>>>>>>> c6de5cc8

#endif // BITCOIN_RPCSERVER_H<|MERGE_RESOLUTION|>--- conflicted
+++ resolved
@@ -268,7 +268,6 @@
 extern UniValue invalidateblock(const UniValue& params, bool fHelp);
 extern UniValue reconsiderblock(const UniValue& params, bool fHelp);
 
-<<<<<<< HEAD
 extern UniValue getclaimtrie(const UniValue& params, bool fHelp); // in rpcclaimtrie.cpp
 extern UniValue gettxinfoforname(const UniValue& params, bool fHelp);
 extern UniValue getvalueforname(const UniValue& params, bool fHelp);
@@ -276,17 +275,10 @@
 extern UniValue gettotalclaims(const UniValue& params, bool fHelp);
 extern UniValue gettotalvalueofclaims(const UniValue& params, bool fHelp);
 
-// in rest.cpp
-extern bool HTTPReq_REST(AcceptedConnection *conn,
-                  const std::string& strURI,
-                  const std::string& strRequest,
-                  const std::map<std::string, std::string>& mapHeaders,
-                  bool fRun);
-=======
+
 bool StartRPC();
 void InterruptRPC();
 void StopRPC();
 std::string JSONRPCExecBatch(const UniValue& vReq);
->>>>>>> c6de5cc8
 
 #endif // BITCOIN_RPCSERVER_H