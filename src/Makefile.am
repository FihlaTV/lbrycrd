--- conflicted
+++ resolved
@@ -117,12 +117,8 @@
   memusage.h \
   merkleblock.h \
   miner.h \
-<<<<<<< HEAD
-  mruset.h \
   nameclaim.h \
   claimtrie.h \
-=======
->>>>>>> d2899501
   net.h \
   netbase.h \
   noui.h \
@@ -199,22 +195,13 @@
   policy/policy.cpp \
   pow.cpp \
   rest.cpp \
-<<<<<<< HEAD
-  rpcblockchain.cpp \
-  rpcmining.cpp \
-  rpcmisc.cpp \
-  rpcclaimtrie.cpp \
-  rpcnet.cpp \
-  rpcrawtransaction.cpp \
-  rpcserver.cpp \
-=======
   rpc/blockchain.cpp \
+  rpc/claimtrie.cpp \
   rpc/mining.cpp \
   rpc/misc.cpp \
   rpc/net.cpp \
   rpc/rawtransaction.cpp \
   rpc/server.cpp \
->>>>>>> d2899501
   script/sigcache.cpp \
   timedata.cpp \
   torcontrol.cpp \
@@ -362,16 +349,10 @@
 #
 
 # bitcoind binary #
-<<<<<<< HEAD
 lbrycrdd_SOURCES = bitcoind.cpp
-lbrycrdd_CPPFLAGS = $(BITCOIN_INCLUDES)
+lbrycrdd_CPPFLAGS = $(AM_CPPFLAGS) $(BITCOIN_INCLUDES)
+lbrycrdd_CXXFLAGS = $(AM_CXXFLAGS) $(PIE_FLAGS)
 lbrycrdd_LDFLAGS = $(RELDFLAGS) $(AM_LDFLAGS) $(LIBTOOL_APP_LDFLAGS)
-=======
-bitcoind_SOURCES = bitcoind.cpp
-bitcoind_CPPFLAGS = $(AM_CPPFLAGS) $(BITCOIN_INCLUDES)
-bitcoind_CXXFLAGS = $(AM_CXXFLAGS) $(PIE_FLAGS)
-bitcoind_LDFLAGS = $(RELDFLAGS) $(AM_LDFLAGS) $(LIBTOOL_APP_LDFLAGS)
->>>>>>> d2899501
 
 if TARGET_WINDOWS
 lbrycrdd_SOURCES += lbrycrdd-res.rc
@@ -398,18 +379,11 @@
 
 lbrycrdd_LDADD += $(BOOST_LIBS) $(BDB_LIBS) $(SSL_LIBS) $(CRYPTO_LIBS) $(MINIUPNPC_LIBS) $(EVENT_PTHREADS_LIBS) $(EVENT_LIBS)
 
-<<<<<<< HEAD
 #lbrycrd-cli binary #
 lbrycrd_cli_SOURCES = bitcoin-cli.cpp
-lbrycrd_cli_CPPFLAGS = $(BITCOIN_INCLUDES) $(EVENT_CFLAGS)
+lbrycrd_cli_CPPFLAGS = $(AM_CPPFLAGS) $(BITCOIN_INCLUDES) $(EVENT_CFLAGS)
+lbrycrd_cli_CXXFLAGS = $(AM_CXXFLAGS) $(PIE_FLAGS)
 lbrycrd_cli_LDFLAGS = $(RELDFLAGS) $(AM_LDFLAGS) $(LIBTOOL_APP_LDFLAGS)
-=======
-# bitcoin-cli binary #
-bitcoin_cli_SOURCES = bitcoin-cli.cpp
-bitcoin_cli_CPPFLAGS = $(AM_CPPFLAGS) $(BITCOIN_INCLUDES) $(EVENT_CFLAGS)
-bitcoin_cli_CXXFLAGS = $(AM_CXXFLAGS) $(PIE_FLAGS)
-bitcoin_cli_LDFLAGS = $(RELDFLAGS) $(AM_LDFLAGS) $(LIBTOOL_APP_LDFLAGS)
->>>>>>> d2899501
 
 if TARGET_WINDOWS
 lbrycrd_cli_SOURCES += bitcoin-cli-res.rc
@@ -424,16 +398,10 @@
 #
 
 # bitcoin-tx binary #
-<<<<<<< HEAD
 lbrycrd_tx_SOURCES = bitcoin-tx.cpp
-lbrycrd_tx_CPPFLAGS = $(BITCOIN_INCLUDES)
+lbrycrd_tx_CPPFLAGS = $(AM_CPPFLAGS) $(BITCOIN_INCLUDES)
+lbrycrd_tx_CXXFLAGS = $(AM_CXXFLAGS) $(PIE_FLAGS)
 lbrycrd_tx_LDFLAGS = $(RELDFLAGS) $(AM_LDFLAGS) $(LIBTOOL_APP_LDFLAGS)
-=======
-bitcoin_tx_SOURCES = bitcoin-tx.cpp
-bitcoin_tx_CPPFLAGS = $(AM_CPPFLAGS) $(BITCOIN_INCLUDES)
-bitcoin_tx_CXXFLAGS = $(AM_CXXFLAGS) $(PIE_FLAGS)
-bitcoin_tx_LDFLAGS = $(RELDFLAGS) $(AM_LDFLAGS) $(LIBTOOL_APP_LDFLAGS)
->>>>>>> d2899501
 
 if TARGET_WINDOWS
 lbrycrd_tx_SOURCES += bitcoin-tx-res.rc
