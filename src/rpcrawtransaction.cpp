--- conflicted
+++ resolved
@@ -149,11 +149,7 @@
             "  ],\n"
             "  \"vout\" : [              (array of json objects)\n"
             "     {\n"
-<<<<<<< HEAD
-            "       \"value\" : x.xxx,            (numeric) The value in LBC\n"
-=======
             "       \"value\" : x.xxx,            (numeric) The value in " + CURRENCY_UNIT + "\n"
->>>>>>> c6de5cc8
             "       \"n\" : n,                    (numeric) index\n"
             "       \"scriptPubKey\" : {          (json object)\n"
             "         \"asm\" : \"asm\",          (string) the asm\n"
@@ -340,14 +336,9 @@
             "     ]\n"
             "2. \"outputs\"             (string, required) a json object with outputs\n"
             "    {\n"
-<<<<<<< HEAD
-            "      \"address\": x.xxx   (numeric, required) The key is the lbrycrd address, the value is the LBC amount\n"
-            "      ,...\n"
-=======
-            "      \"address\": x.xxx   (numeric, required) The key is the bitcoin address, the value is the " + CURRENCY_UNIT + " amount\n"
+            "      \"address\": x.xxx   (numeric, required) The key is the lbrycrd address, the value is the " + CURRENCY_UNIT + " amount\n"
             "      \"data\": \"hex\",     (string, required) The key is \"data\", the value is hex encoded data\n"
             "      ...\n"
->>>>>>> c6de5cc8
             "    }\n"
             "\nResult:\n"
             "\"transaction\"            (string) hex string of the transaction\n"
@@ -387,12 +378,6 @@
     set<CBitcoinAddress> setAddress;
     vector<string> addrList = sendTo.getKeys();
     BOOST_FOREACH(const string& name_, addrList) {
-<<<<<<< HEAD
-        CBitcoinAddress address(name_);
-        if (!address.IsValid())
-            throw JSONRPCError(RPC_INVALID_ADDRESS_OR_KEY, string("Invalid lbrycrd address: ")+name_);
-=======
->>>>>>> c6de5cc8
 
         if (name_ == "data") {
             std::vector<unsigned char> data = ParseHexV(sendTo[name_].getValStr(),"Data");
@@ -448,11 +433,7 @@
             "  ],\n"
             "  \"vout\" : [             (array of json objects)\n"
             "     {\n"
-<<<<<<< HEAD
-            "       \"value\" : x.xxx,            (numeric) The value in LBC\n"
-=======
             "       \"value\" : x.xxx,            (numeric) The value in " + CURRENCY_UNIT + "\n"
->>>>>>> c6de5cc8
             "       \"n\" : n,                    (numeric) index\n"
             "       \"scriptPubKey\" : {          (json object)\n"
             "         \"asm\" : \"asm\",          (string) the asm\n"
