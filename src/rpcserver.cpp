// Copyright (c) 2010 Satoshi Nakamoto
// Copyright (c) 2009-2014 The Bitcoin Core developers
// Distributed under the MIT software license, see the accompanying
// file COPYING or http://www.opensource.org/licenses/mit-license.php.

#include "rpcserver.h"

#include "base58.h"
#include "init.h"
#include "random.h"
#include "sync.h"
#include "ui_interface.h"
#include "util.h"
#include "utilstrencodings.h"

#include <univalue.h>

#include <boost/bind.hpp>
#include <boost/filesystem.hpp>
#include <boost/foreach.hpp>
#include <boost/iostreams/concepts.hpp>
#include <boost/iostreams/stream.hpp>
#include <boost/shared_ptr.hpp>
#include <boost/signals2/signal.hpp>
#include <boost/thread.hpp>
#include <boost/algorithm/string/case_conv.hpp> // for to_upper()

using namespace RPCServer;
using namespace std;

static bool fRPCRunning = false;
static bool fRPCInWarmup = true;
static std::string rpcWarmupStatus("RPC server started");
static CCriticalSection cs_rpcWarmup;
/* Timer-creating functions */
static std::vector<RPCTimerInterface*> timerInterfaces;
/* Map of name to timer.
 * @note Can be changed to std::unique_ptr when C++11 */
static std::map<std::string, boost::shared_ptr<RPCTimerBase> > deadlineTimers;

static struct CRPCSignals
{
    boost::signals2::signal<void ()> Started;
    boost::signals2::signal<void ()> Stopped;
    boost::signals2::signal<void (const CRPCCommand&)> PreCommand;
    boost::signals2::signal<void (const CRPCCommand&)> PostCommand;
} g_rpcSignals;

void RPCServer::OnStarted(boost::function<void ()> slot)
{
    g_rpcSignals.Started.connect(slot);
}

void RPCServer::OnStopped(boost::function<void ()> slot)
{
    g_rpcSignals.Stopped.connect(slot);
}

void RPCServer::OnPreCommand(boost::function<void (const CRPCCommand&)> slot)
{
    g_rpcSignals.PreCommand.connect(boost::bind(slot, _1));
}

void RPCServer::OnPostCommand(boost::function<void (const CRPCCommand&)> slot)
{
    g_rpcSignals.PostCommand.connect(boost::bind(slot, _1));
}

void RPCTypeCheck(const UniValue& params,
                  const list<UniValue::VType>& typesExpected,
                  bool fAllowNull)
{
    unsigned int i = 0;
    BOOST_FOREACH(UniValue::VType t, typesExpected)
    {
        if (params.size() <= i)
            break;

        const UniValue& v = params[i];
        if (!((v.type() == t) || (fAllowNull && (v.isNull()))))
        {
            string err = strprintf("Expected type %s, got %s",
                                   uvTypeName(t), uvTypeName(v.type()));
            throw JSONRPCError(RPC_TYPE_ERROR, err);
        }
        i++;
    }
}

void RPCTypeCheckObj(const UniValue& o,
                  const map<string, UniValue::VType>& typesExpected,
                  bool fAllowNull)
{
    BOOST_FOREACH(const PAIRTYPE(string, UniValue::VType)& t, typesExpected)
    {
        const UniValue& v = find_value(o, t.first);
        if (!fAllowNull && v.isNull())
            throw JSONRPCError(RPC_TYPE_ERROR, strprintf("Missing %s", t.first));

        if (!((v.type() == t.second) || (fAllowNull && (v.isNull()))))
        {
            string err = strprintf("Expected type %s for %s, got %s",
                                   uvTypeName(t.second), t.first, uvTypeName(v.type()));
            throw JSONRPCError(RPC_TYPE_ERROR, err);
        }
    }
}

CAmount AmountFromValue(const UniValue& value)
{
    if (!value.isNum() && !value.isStr())
        throw JSONRPCError(RPC_TYPE_ERROR, "Amount is not a number or string");
    CAmount amount;
    if (!ParseFixedPoint(value.getValStr(), 8, &amount))
        throw JSONRPCError(RPC_TYPE_ERROR, "Invalid amount");
    if (!MoneyRange(amount))
        throw JSONRPCError(RPC_TYPE_ERROR, "Amount out of range");
    return amount;
}

UniValue ValueFromAmount(const CAmount& amount)
{
    bool sign = amount < 0;
    int64_t n_abs = (sign ? -amount : amount);
    int64_t quotient = n_abs / COIN;
    int64_t remainder = n_abs % COIN;
    return UniValue(UniValue::VNUM,
            strprintf("%s%d.%08d", sign ? "-" : "", quotient, remainder));
}

uint256 ParseHashV(const UniValue& v, string strName)
{
    string strHex;
    if (v.isStr())
        strHex = v.get_str();
    if (!IsHex(strHex)) // Note: IsHex("") is false
        throw JSONRPCError(RPC_INVALID_PARAMETER, strName+" must be hexadecimal string (not '"+strHex+"')");
    uint256 result;
    result.SetHex(strHex);
    return result;
}
uint256 ParseHashO(const UniValue& o, string strKey)
{
    return ParseHashV(find_value(o, strKey), strKey);
}
vector<unsigned char> ParseHexV(const UniValue& v, string strName)
{
    string strHex;
    if (v.isStr())
        strHex = v.get_str();
    if (!IsHex(strHex))
        throw JSONRPCError(RPC_INVALID_PARAMETER, strName+" must be hexadecimal string (not '"+strHex+"')");
    return ParseHex(strHex);
}
vector<unsigned char> ParseHexO(const UniValue& o, string strKey)
{
    return ParseHexV(find_value(o, strKey), strKey);
}

/**
 * Note: This interface may still be subject to change.
 */

std::string CRPCTable::help(const std::string& strCommand) const
{
    string strRet;
    string category;
    set<rpcfn_type> setDone;
    vector<pair<string, const CRPCCommand*> > vCommands;

    for (map<string, const CRPCCommand*>::const_iterator mi = mapCommands.begin(); mi != mapCommands.end(); ++mi)
        vCommands.push_back(make_pair(mi->second->category + mi->first, mi->second));
    sort(vCommands.begin(), vCommands.end());

    BOOST_FOREACH(const PAIRTYPE(string, const CRPCCommand*)& command, vCommands)
    {
        const CRPCCommand *pcmd = command.second;
        string strMethod = pcmd->name;
        // We already filter duplicates, but these deprecated screw up the sort order
        if (strMethod.find("label") != string::npos)
            continue;
        if ((strCommand != "" || pcmd->category == "hidden") && strMethod != strCommand)
            continue;
        try
        {
            UniValue params;
            rpcfn_type pfn = pcmd->actor;
            if (setDone.insert(pfn).second)
                (*pfn)(params, true);
        }
        catch (const std::exception& e)
        {
            // Help text is returned in an exception
            string strHelp = string(e.what());
            if (strCommand == "")
            {
                if (strHelp.find('\n') != string::npos)
                    strHelp = strHelp.substr(0, strHelp.find('\n'));

                if (category != pcmd->category)
                {
                    if (!category.empty())
                        strRet += "\n";
                    category = pcmd->category;
                    string firstLetter = category.substr(0,1);
                    boost::to_upper(firstLetter);
                    strRet += "== " + firstLetter + category.substr(1) + " ==\n";
                }
            }
            strRet += strHelp + "\n";
        }
    }
    if (strRet == "")
        strRet = strprintf("help: unknown command: %s\n", strCommand);
    strRet = strRet.substr(0,strRet.size()-1);
    return strRet;
}

UniValue help(const UniValue& params, bool fHelp)
{
    if (fHelp || params.size() > 1)
        throw runtime_error(
            "help ( \"command\" )\n"
            "\nList all commands, or get help for a specified command.\n"
            "\nArguments:\n"
            "1. \"command\"     (string, optional) The command to get help on\n"
            "\nResult:\n"
            "\"text\"     (string) The help text\n"
        );

    string strCommand;
    if (params.size() > 0)
        strCommand = params[0].get_str();

    return tableRPC.help(strCommand);
}


UniValue stop(const UniValue& params, bool fHelp)
{
    // Accept the deprecated and ignored 'detach' boolean argument
    if (fHelp || params.size() > 1)
        throw runtime_error(
            "stop\n"
            "\nStop LBRYcrd server.");
    // Event loop will exit after current HTTP requests have been handled, so
    // this reply will get back to the client.
    StartShutdown();
    return "LBRYcrd server stopping";
}

/**
 * Call Table
 */
static const CRPCCommand vRPCCommands[] =
{ //  category              name                      actor (function)         okSafeMode
  //  --------------------- ------------------------  -----------------------  ----------
    /* Overall control/query calls */
    { "control",            "getinfo",                &getinfo,                true  }, /* uses wallet if enabled */
    { "control",            "help",                   &help,                   true  },
    { "control",            "stop",                   &stop,                   true  },

    /* P2P networking */
    { "network",            "getnetworkinfo",         &getnetworkinfo,         true  },
    { "network",            "addnode",                &addnode,                true  },
    { "network",            "disconnectnode",         &disconnectnode,         true  },
    { "network",            "getaddednodeinfo",       &getaddednodeinfo,       true  },
    { "network",            "getconnectioncount",     &getconnectioncount,     true  },
    { "network",            "getnettotals",           &getnettotals,           true  },
    { "network",            "getpeerinfo",            &getpeerinfo,            true  },
    { "network",            "ping",                   &ping,                   true  },
    { "network",            "setban",                 &setban,                 true  },
    { "network",            "listbanned",             &listbanned,             true  },
    { "network",            "clearbanned",            &clearbanned,            true  },

    /* Block chain and UTXO */
    { "blockchain",         "getblockchaininfo",      &getblockchaininfo,      true  },
    { "blockchain",         "getbestblockhash",       &getbestblockhash,       true  },
    { "blockchain",         "getblockcount",          &getblockcount,          true  },
    { "blockchain",         "getblock",               &getblock,               true  },
    { "blockchain",         "getblockhash",           &getblockhash,           true  },
    { "blockchain",         "getblockheader",         &getblockheader,         true  },
    { "blockchain",         "getchaintips",           &getchaintips,           true  },
    { "blockchain",         "getdifficulty",          &getdifficulty,          true  },
    { "blockchain",         "getmempoolinfo",         &getmempoolinfo,         true  },
    { "blockchain",         "getrawmempool",          &getrawmempool,          true  },
    { "blockchain",         "gettxout",               &gettxout,               true  },
    { "blockchain",         "gettxoutproof",          &gettxoutproof,          true  },
    { "blockchain",         "verifytxoutproof",       &verifytxoutproof,       true  },
    { "blockchain",         "gettxoutsetinfo",        &gettxoutsetinfo,        true  },
    { "blockchain",         "verifychain",            &verifychain,            true  },

    /* Mining */
    { "mining",             "getblocktemplate",       &getblocktemplate,       true  },
    { "mining",             "getmininginfo",          &getmininginfo,          true  },
    { "mining",             "getnetworkhashps",       &getnetworkhashps,       true  },
    { "mining",             "prioritisetransaction",  &prioritisetransaction,  true  },
    { "mining",             "submitblock",            &submitblock,            true  },

    /* Coin generation */
    { "generating",         "getgenerate",            &getgenerate,            true  },
    { "generating",         "setgenerate",            &setgenerate,            true  },
    { "generating",         "generate",               &generate,               true  },

    /* Raw transactions */
    { "rawtransactions",    "createrawtransaction",   &createrawtransaction,   true  },
    { "rawtransactions",    "decoderawtransaction",   &decoderawtransaction,   true  },
    { "rawtransactions",    "decodescript",           &decodescript,           true  },
    { "rawtransactions",    "getrawtransaction",      &getrawtransaction,      true  },
    { "rawtransactions",    "sendrawtransaction",     &sendrawtransaction,     false },
    { "rawtransactions",    "signrawtransaction",     &signrawtransaction,     false }, /* uses wallet if enabled */
#ifdef ENABLE_WALLET
    { "rawtransactions",    "fundrawtransaction",     &fundrawtransaction,     false },
#endif

    /* Utility functions */
    { "util",               "createmultisig",         &createmultisig,         true  },
    { "util",               "validateaddress",        &validateaddress,        true  }, /* uses wallet if enabled */
    { "util",               "verifymessage",          &verifymessage,          true  },
    { "util",               "estimatefee",            &estimatefee,            true  },
    { "util",               "estimatepriority",       &estimatepriority,       true  },

    /* Not shown in help */
    { "hidden",             "invalidateblock",        &invalidateblock,        true  },
    { "hidden",             "reconsiderblock",        &reconsiderblock,        true  },
    { "hidden",             "setmocktime",            &setmocktime,            true  },
#ifdef ENABLE_WALLET
    { "hidden",             "resendwallettransactions", &resendwallettransactions, true},
#endif

#ifdef ENABLE_WALLET
    /* Wallet */
    { "wallet",             "addmultisigaddress",     &addmultisigaddress,     true  },
    { "wallet",             "backupwallet",           &backupwallet,           true  },
    { "wallet",             "dumpprivkey",            &dumpprivkey,            true  },
    { "wallet",             "dumpwallet",             &dumpwallet,             true  },
    { "wallet",             "encryptwallet",          &encryptwallet,          true  },
    { "wallet",             "getaccountaddress",      &getaccountaddress,      true  },
    { "wallet",             "getaccount",             &getaccount,             true  },
    { "wallet",             "getaddressesbyaccount",  &getaddressesbyaccount,  true  },
    { "wallet",             "getbalance",             &getbalance,             false },
    { "wallet",             "getnewaddress",          &getnewaddress,          true  },
    { "wallet",             "getrawchangeaddress",    &getrawchangeaddress,    true  },
    { "wallet",             "getreceivedbyaccount",   &getreceivedbyaccount,   false },
    { "wallet",             "getreceivedbyaddress",   &getreceivedbyaddress,   false },
    { "wallet",             "gettransaction",         &gettransaction,         false },
    { "wallet",             "getunconfirmedbalance",  &getunconfirmedbalance,  false },
    { "wallet",             "getwalletinfo",          &getwalletinfo,          false },
    { "wallet",             "importprivkey",          &importprivkey,          true  },
    { "wallet",             "importwallet",           &importwallet,           true  },
    { "wallet",             "importaddress",          &importaddress,          true  },
    { "wallet",             "importpubkey",           &importpubkey,           true  },
    { "wallet",             "keypoolrefill",          &keypoolrefill,          true  },
    { "wallet",             "listaccounts",           &listaccounts,           false },
    { "wallet",             "listaddressgroupings",   &listaddressgroupings,   false },
    { "wallet",             "listlockunspent",        &listlockunspent,        false },
    { "wallet",             "listreceivedbyaccount",  &listreceivedbyaccount,  false },
    { "wallet",             "listreceivedbyaddress",  &listreceivedbyaddress,  false },
    { "wallet",             "listsinceblock",         &listsinceblock,         false },
    { "wallet",             "listtransactions",       &listtransactions,       false },
    { "wallet",             "listunspent",            &listunspent,            false },
    { "wallet",             "lockunspent",            &lockunspent,            true  },
    { "wallet",             "move",                   &movecmd,                false },
    { "wallet",             "sendfrom",               &sendfrom,               false },
    { "wallet",             "sendmany",               &sendmany,               false },
    { "wallet",             "claimname",              &claimname,              false },
    { "wallet",             "listnameclaims",         &listnameclaims,         false },
    { "wallet",             "updateclaim",            &updateclaim,            false },
    { "wallet",             "abandonclaim",           &abandonclaim,           false },
    { "wallet",             "supportclaim",           &supportclaim,           false },
    { "wallet",             "abandonsupport",         &abandonsupport,         false },
    { "wallet",             "sendtoaddress",          &sendtoaddress,          false },
    { "wallet",             "setaccount",             &setaccount,             true  },
    { "wallet",             "settxfee",               &settxfee,               true  },
    { "wallet",             "signmessage",            &signmessage,            true  },
    { "wallet",             "walletlock",             &walletlock,             true  },
    { "wallet",             "walletpassphrasechange", &walletpassphrasechange, true  },
    { "wallet",             "walletpassphrase",       &walletpassphrase,       true  },
#endif // ENABLE_WALLET

<<<<<<< HEAD
    /* Claim trie */
    { "claimtrie",           "getclaimtrie",           &getclaimtrie,           true  },
    { "claimtrie",           "getvalueforname",        &getvalueforname,        true  },
    { "claimtrie",           "gettotalclaimednames",   &gettotalclaimednames,   true  },
    { "claimtrie",           "gettotalclaims",         &gettotalclaims,         true  },
    { "claimtrie",           "gettotalvalueofclaims",  &gettotalvalueofclaims,  true  },
    { "claimtrie",           "getclaimsfortx",         &getclaimsfortx,         true  },
=======
    /* NCC trie */
    { "nametrie",           "getnametrie",            &getnametrie,            true  },
    { "nametrie",           "getvalueforname",        &getvalueforname,        true  },
    { "nametrie",           "gettotalclaimednames",   &gettotalclaimednames,   true  },
    { "nametrie",           "gettotalclaims",         &gettotalclaims,         true  },
    { "nametrie",           "gettotalvalueofclaims",  &gettotalvalueofclaims,  true  },
    { "nametrie",           "getclaimsfortx",         &getclaimsfortx,         true  },
    { "nametrie",           "getnameproof",           &getnameproof,           true  },
>>>>>>> 7d14e09e
};

CRPCTable::CRPCTable()
{
    unsigned int vcidx;
    for (vcidx = 0; vcidx < (sizeof(vRPCCommands) / sizeof(vRPCCommands[0])); vcidx++)
    {
        const CRPCCommand *pcmd;

        pcmd = &vRPCCommands[vcidx];
        mapCommands[pcmd->name] = pcmd;
    }
}

const CRPCCommand *CRPCTable::operator[](const std::string &name) const
{
    map<string, const CRPCCommand*>::const_iterator it = mapCommands.find(name);
    if (it == mapCommands.end())
        return NULL;
    return (*it).second;
}

bool StartRPC()
{
    LogPrint("rpc", "Starting RPC\n");
    fRPCRunning = true;
    g_rpcSignals.Started();
    return true;
}

void InterruptRPC()
{
    LogPrint("rpc", "Interrupting RPC\n");
    // Interrupt e.g. running longpolls
    fRPCRunning = false;
}

void StopRPC()
{
    LogPrint("rpc", "Stopping RPC\n");
    deadlineTimers.clear();
    g_rpcSignals.Stopped();
}

bool IsRPCRunning()
{
    return fRPCRunning;
}

void SetRPCWarmupStatus(const std::string& newStatus)
{
    LOCK(cs_rpcWarmup);
    rpcWarmupStatus = newStatus;
}

void SetRPCWarmupFinished()
{
    LOCK(cs_rpcWarmup);
    assert(fRPCInWarmup);
    fRPCInWarmup = false;
}

bool RPCIsInWarmup(std::string *outStatus)
{
    LOCK(cs_rpcWarmup);
    if (outStatus)
        *outStatus = rpcWarmupStatus;
    return fRPCInWarmup;
}

void JSONRequest::parse(const UniValue& valRequest)
{
    // Parse request
    if (!valRequest.isObject())
        throw JSONRPCError(RPC_INVALID_REQUEST, "Invalid Request object");
    const UniValue& request = valRequest.get_obj();

    // Parse id now so errors from here on will have the id
    id = find_value(request, "id");

    // Parse method
    UniValue valMethod = find_value(request, "method");
    if (valMethod.isNull())
        throw JSONRPCError(RPC_INVALID_REQUEST, "Missing method");
    if (!valMethod.isStr())
        throw JSONRPCError(RPC_INVALID_REQUEST, "Method must be a string");
    strMethod = valMethod.get_str();
    if (strMethod != "getblocktemplate")
        LogPrint("rpc", "ThreadRPCServer method=%s\n", SanitizeString(strMethod));

    // Parse params
    UniValue valParams = find_value(request, "params");
    if (valParams.isArray())
        params = valParams.get_array();
    else if (valParams.isNull())
        params = UniValue(UniValue::VARR);
    else
        throw JSONRPCError(RPC_INVALID_REQUEST, "Params must be an array");
}

static UniValue JSONRPCExecOne(const UniValue& req)
{
    UniValue rpc_result(UniValue::VOBJ);

    JSONRequest jreq;
    try {
        jreq.parse(req);

        UniValue result = tableRPC.execute(jreq.strMethod, jreq.params);
        rpc_result = JSONRPCReplyObj(result, NullUniValue, jreq.id);
    }
    catch (const UniValue& objError)
    {
        rpc_result = JSONRPCReplyObj(NullUniValue, objError, jreq.id);
    }
    catch (const std::exception& e)
    {
        rpc_result = JSONRPCReplyObj(NullUniValue,
                                     JSONRPCError(RPC_PARSE_ERROR, e.what()), jreq.id);
    }

    return rpc_result;
}

std::string JSONRPCExecBatch(const UniValue& vReq)
{
    UniValue ret(UniValue::VARR);
    for (unsigned int reqIdx = 0; reqIdx < vReq.size(); reqIdx++)
        ret.push_back(JSONRPCExecOne(vReq[reqIdx]));

    return ret.write() + "\n";
}

UniValue CRPCTable::execute(const std::string &strMethod, const UniValue &params) const
{
    // Return immediately if in warmup
    {
        LOCK(cs_rpcWarmup);
        if (fRPCInWarmup)
            throw JSONRPCError(RPC_IN_WARMUP, rpcWarmupStatus);
    }

    // Find method
    const CRPCCommand *pcmd = tableRPC[strMethod];
    if (!pcmd)
        throw JSONRPCError(RPC_METHOD_NOT_FOUND, "Method not found");

    g_rpcSignals.PreCommand(*pcmd);

    try
    {
        // Execute
        return pcmd->actor(params, false);
    }
    catch (const std::exception& e)
    {
        throw JSONRPCError(RPC_MISC_ERROR, e.what());
    }

    g_rpcSignals.PostCommand(*pcmd);
}

std::string HelpExampleCli(const std::string& methodname, const std::string& args)
{
    return "> lbrycrd-cli " + methodname + " " + args + "\n";
}

std::string HelpExampleRpc(const std::string& methodname, const std::string& args)
{
    return "> curl --user myusername --data-binary '{\"jsonrpc\": \"1.0\", \"id\":\"curltest\", "
        "\"method\": \"" + methodname + "\", \"params\": [" + args + "] }' -H 'content-type: text/plain;' http://127.0.0.1:9245/\n";
}

void RPCRegisterTimerInterface(RPCTimerInterface *iface)
{
    timerInterfaces.push_back(iface);
}

void RPCUnregisterTimerInterface(RPCTimerInterface *iface)
{
    std::vector<RPCTimerInterface*>::iterator i = std::find(timerInterfaces.begin(), timerInterfaces.end(), iface);
    assert(i != timerInterfaces.end());
    timerInterfaces.erase(i);
}

void RPCRunLater(const std::string& name, boost::function<void(void)> func, int64_t nSeconds)
{
    if (timerInterfaces.empty())
        throw JSONRPCError(RPC_INTERNAL_ERROR, "No timer handler registered for RPC");
    deadlineTimers.erase(name);
    RPCTimerInterface* timerInterface = timerInterfaces[0];
    LogPrint("rpc", "queue run of timer %s in %i seconds (using %s)\n", name, nSeconds, timerInterface->Name());
    deadlineTimers.insert(std::make_pair(name, timerInterface->NewTimer(func, nSeconds*1000)));
}

const CRPCTable tableRPC;<|MERGE_RESOLUTION|>--- conflicted
+++ resolved
@@ -378,7 +378,6 @@
     { "wallet",             "walletpassphrase",       &walletpassphrase,       true  },
 #endif // ENABLE_WALLET
 
-<<<<<<< HEAD
     /* Claim trie */
     { "claimtrie",           "getclaimtrie",           &getclaimtrie,           true  },
     { "claimtrie",           "getvalueforname",        &getvalueforname,        true  },
@@ -386,16 +385,7 @@
     { "claimtrie",           "gettotalclaims",         &gettotalclaims,         true  },
     { "claimtrie",           "gettotalvalueofclaims",  &gettotalvalueofclaims,  true  },
     { "claimtrie",           "getclaimsfortx",         &getclaimsfortx,         true  },
-=======
-    /* NCC trie */
-    { "nametrie",           "getnametrie",            &getnametrie,            true  },
-    { "nametrie",           "getvalueforname",        &getvalueforname,        true  },
-    { "nametrie",           "gettotalclaimednames",   &gettotalclaimednames,   true  },
-    { "nametrie",           "gettotalclaims",         &gettotalclaims,         true  },
-    { "nametrie",           "gettotalvalueofclaims",  &gettotalvalueofclaims,  true  },
-    { "nametrie",           "getclaimsfortx",         &getclaimsfortx,         true  },
-    { "nametrie",           "getnameproof",           &getnameproof,           true  },
->>>>>>> 7d14e09e
+    { "claimtrie",           "getnameproof",           &getnameproof,           true  },
 };
 
 CRPCTable::CRPCTable()
