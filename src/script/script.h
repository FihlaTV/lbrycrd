// Copyright (c) 2009-2010 Satoshi Nakamoto
// Copyright (c) 2009-2015 The Bitcoin Core developers
// Distributed under the MIT software license, see the accompanying
// file COPYING or http://www.opensource.org/licenses/mit-license.php.

#ifndef BITCOIN_SCRIPT_SCRIPT_H
#define BITCOIN_SCRIPT_SCRIPT_H

#include "crypto/common.h"
#include "prevector.h"

#include <assert.h>
#include <climits>
#include <limits>
#include <stdexcept>
#include <stdint.h>
#include <string.h>
#include <string>
#include <vector>

<<<<<<< HEAD
static const unsigned int MAX_SCRIPT_ELEMENT_SIZE = 20000; // bytes
=======
// Maximum number of bytes pushable to the stack
static const unsigned int MAX_SCRIPT_ELEMENT_SIZE = 520;

// Maximum number of non-push operations per script
static const int MAX_OPS_PER_SCRIPT = 201;

// Maximum number of public keys per multisig
static const int MAX_PUBKEYS_PER_MULTISIG = 20;
>>>>>>> d2899501

// Threshold for nLockTime: below this value it is interpreted as block number,
// otherwise as UNIX timestamp.
static const unsigned int LOCKTIME_THRESHOLD = 500000000; // Tue Nov  5 00:53:20 1985 UTC

template <typename T>
std::vector<unsigned char> ToByteVector(const T& in)
{
    return std::vector<unsigned char>(in.begin(), in.end());
}

/** Script opcodes */
enum opcodetype
{
    // push value
    OP_0 = 0x00,
    OP_FALSE = OP_0,
    OP_PUSHDATA1 = 0x4c,
    OP_PUSHDATA2 = 0x4d,
    OP_PUSHDATA4 = 0x4e,
    OP_1NEGATE = 0x4f,
    OP_RESERVED = 0x50,
    OP_1 = 0x51,
    OP_TRUE=OP_1,
    OP_2 = 0x52,
    OP_3 = 0x53,
    OP_4 = 0x54,
    OP_5 = 0x55,
    OP_6 = 0x56,
    OP_7 = 0x57,
    OP_8 = 0x58,
    OP_9 = 0x59,
    OP_10 = 0x5a,
    OP_11 = 0x5b,
    OP_12 = 0x5c,
    OP_13 = 0x5d,
    OP_14 = 0x5e,
    OP_15 = 0x5f,
    OP_16 = 0x60,

    // control
    OP_NOP = 0x61,
    OP_VER = 0x62,
    OP_IF = 0x63,
    OP_NOTIF = 0x64,
    OP_VERIF = 0x65,
    OP_VERNOTIF = 0x66,
    OP_ELSE = 0x67,
    OP_ENDIF = 0x68,
    OP_VERIFY = 0x69,
    OP_RETURN = 0x6a,

    // stack ops
    OP_TOALTSTACK = 0x6b,
    OP_FROMALTSTACK = 0x6c,
    OP_2DROP = 0x6d,
    OP_2DUP = 0x6e,
    OP_3DUP = 0x6f,
    OP_2OVER = 0x70,
    OP_2ROT = 0x71,
    OP_2SWAP = 0x72,
    OP_IFDUP = 0x73,
    OP_DEPTH = 0x74,
    OP_DROP = 0x75,
    OP_DUP = 0x76,
    OP_NIP = 0x77,
    OP_OVER = 0x78,
    OP_PICK = 0x79,
    OP_ROLL = 0x7a,
    OP_ROT = 0x7b,
    OP_SWAP = 0x7c,
    OP_TUCK = 0x7d,

    // splice ops
    OP_CAT = 0x7e,
    OP_SUBSTR = 0x7f,
    OP_LEFT = 0x80,
    OP_RIGHT = 0x81,
    OP_SIZE = 0x82,

    // bit logic
    OP_INVERT = 0x83,
    OP_AND = 0x84,
    OP_OR = 0x85,
    OP_XOR = 0x86,
    OP_EQUAL = 0x87,
    OP_EQUALVERIFY = 0x88,
    OP_RESERVED1 = 0x89,
    OP_RESERVED2 = 0x8a,

    // numeric
    OP_1ADD = 0x8b,
    OP_1SUB = 0x8c,
    OP_2MUL = 0x8d,
    OP_2DIV = 0x8e,
    OP_NEGATE = 0x8f,
    OP_ABS = 0x90,
    OP_NOT = 0x91,
    OP_0NOTEQUAL = 0x92,

    OP_ADD = 0x93,
    OP_SUB = 0x94,
    OP_MUL = 0x95,
    OP_DIV = 0x96,
    OP_MOD = 0x97,
    OP_LSHIFT = 0x98,
    OP_RSHIFT = 0x99,

    OP_BOOLAND = 0x9a,
    OP_BOOLOR = 0x9b,
    OP_NUMEQUAL = 0x9c,
    OP_NUMEQUALVERIFY = 0x9d,
    OP_NUMNOTEQUAL = 0x9e,
    OP_LESSTHAN = 0x9f,
    OP_GREATERTHAN = 0xa0,
    OP_LESSTHANOREQUAL = 0xa1,
    OP_GREATERTHANOREQUAL = 0xa2,
    OP_MIN = 0xa3,
    OP_MAX = 0xa4,

    OP_WITHIN = 0xa5,

    // crypto
    OP_RIPEMD160 = 0xa6,
    OP_SHA1 = 0xa7,
    OP_SHA256 = 0xa8,
    OP_HASH160 = 0xa9,
    OP_HASH256 = 0xaa,
    OP_CODESEPARATOR = 0xab,
    OP_CHECKSIG = 0xac,
    OP_CHECKSIGVERIFY = 0xad,
    OP_CHECKMULTISIG = 0xae,
    OP_CHECKMULTISIGVERIFY = 0xaf,

    // expansion
<<<<<<< HEAD
	OP_NOP1 = 0xb0,
    OP_CLAIM_NAME = OP_NOP1,
    OP_NOP2 = 0xb1,
    OP_SUPPORT_CLAIM = OP_NOP2,
    OP_NOP3 = 0xb2,
    OP_CHECKLOCKTIMEVERIFY = OP_NOP3,
=======
    OP_NOP1 = 0xb0,
    OP_CHECKLOCKTIMEVERIFY = 0xb1,
    OP_NOP2 = OP_CHECKLOCKTIMEVERIFY,
    OP_NOP3 = 0xb2,
    OP_CHECKSEQUENCEVERIFY = OP_NOP3,
>>>>>>> d2899501
    OP_NOP4 = 0xb3,
    OP_UPDATE_CLAIM = OP_NOP4,
    OP_NOP5 = 0xb4,
    OP_NOP6 = 0xb5,
    OP_NOP7 = 0xb6,
    OP_NOP8 = 0xb7,
    OP_NOP9 = 0xb8,
    OP_NOP10 = 0xb9,


    // template matching params
    OP_SMALLINTEGER = 0xfa,
    OP_PUBKEYS = 0xfb,
    OP_PUBKEYHASH = 0xfd,
    OP_PUBKEY = 0xfe,

    OP_INVALIDOPCODE = 0xff,
};

const char* GetOpName(opcodetype opcode);

class scriptnum_error : public std::runtime_error
{
public:
    explicit scriptnum_error(const std::string& str) : std::runtime_error(str) {}
};

class CScriptNum
{
/**
 * Numeric opcodes (OP_1ADD, etc) are restricted to operating on 4-byte integers.
 * The semantics are subtle, though: operands must be in the range [-2^31 +1...2^31 -1],
 * but results may overflow (and are valid as long as they are not used in a subsequent
 * numeric operation). CScriptNum enforces those semantics by storing results as
 * an int64 and allowing out-of-range values to be returned as a vector of bytes but
 * throwing an exception if arithmetic is done or the result is interpreted as an integer.
 */
public:

    explicit CScriptNum(const int64_t& n)
    {
        m_value = n;
    }

    static const size_t nDefaultMaxNumSize = 4;

    explicit CScriptNum(const std::vector<unsigned char>& vch, bool fRequireMinimal,
                        const size_t nMaxNumSize = nDefaultMaxNumSize)
    {
        if (vch.size() > nMaxNumSize) {
            throw scriptnum_error("script number overflow");
        }
        if (fRequireMinimal && vch.size() > 0) {
            // Check that the number is encoded with the minimum possible
            // number of bytes.
            //
            // If the most-significant-byte - excluding the sign bit - is zero
            // then we're not minimal. Note how this test also rejects the
            // negative-zero encoding, 0x80.
            if ((vch.back() & 0x7f) == 0) {
                // One exception: if there's more than one byte and the most
                // significant bit of the second-most-significant-byte is set
                // it would conflict with the sign bit. An example of this case
                // is +-255, which encode to 0xff00 and 0xff80 respectively.
                // (big-endian).
                if (vch.size() <= 1 || (vch[vch.size() - 2] & 0x80) == 0) {
                    throw scriptnum_error("non-minimally encoded script number");
                }
            }
        }
        m_value = set_vch(vch);
    }

    inline bool operator==(const int64_t& rhs) const    { return m_value == rhs; }
    inline bool operator!=(const int64_t& rhs) const    { return m_value != rhs; }
    inline bool operator<=(const int64_t& rhs) const    { return m_value <= rhs; }
    inline bool operator< (const int64_t& rhs) const    { return m_value <  rhs; }
    inline bool operator>=(const int64_t& rhs) const    { return m_value >= rhs; }
    inline bool operator> (const int64_t& rhs) const    { return m_value >  rhs; }

    inline bool operator==(const CScriptNum& rhs) const { return operator==(rhs.m_value); }
    inline bool operator!=(const CScriptNum& rhs) const { return operator!=(rhs.m_value); }
    inline bool operator<=(const CScriptNum& rhs) const { return operator<=(rhs.m_value); }
    inline bool operator< (const CScriptNum& rhs) const { return operator< (rhs.m_value); }
    inline bool operator>=(const CScriptNum& rhs) const { return operator>=(rhs.m_value); }
    inline bool operator> (const CScriptNum& rhs) const { return operator> (rhs.m_value); }

    inline CScriptNum operator+(   const int64_t& rhs)    const { return CScriptNum(m_value + rhs);}
    inline CScriptNum operator-(   const int64_t& rhs)    const { return CScriptNum(m_value - rhs);}
    inline CScriptNum operator+(   const CScriptNum& rhs) const { return operator+(rhs.m_value);   }
    inline CScriptNum operator-(   const CScriptNum& rhs) const { return operator-(rhs.m_value);   }

    inline CScriptNum& operator+=( const CScriptNum& rhs)       { return operator+=(rhs.m_value);  }
    inline CScriptNum& operator-=( const CScriptNum& rhs)       { return operator-=(rhs.m_value);  }

    inline CScriptNum operator&(   const int64_t& rhs)    const { return CScriptNum(m_value & rhs);}
    inline CScriptNum operator&(   const CScriptNum& rhs) const { return operator&(rhs.m_value);   }

    inline CScriptNum& operator&=( const CScriptNum& rhs)       { return operator&=(rhs.m_value);  }

    inline CScriptNum operator-()                         const
    {
        assert(m_value != std::numeric_limits<int64_t>::min());
        return CScriptNum(-m_value);
    }

    inline CScriptNum& operator=( const int64_t& rhs)
    {
        m_value = rhs;
        return *this;
    }

    inline CScriptNum& operator+=( const int64_t& rhs)
    {
        assert(rhs == 0 || (rhs > 0 && m_value <= std::numeric_limits<int64_t>::max() - rhs) ||
                           (rhs < 0 && m_value >= std::numeric_limits<int64_t>::min() - rhs));
        m_value += rhs;
        return *this;
    }

    inline CScriptNum& operator-=( const int64_t& rhs)
    {
        assert(rhs == 0 || (rhs > 0 && m_value >= std::numeric_limits<int64_t>::min() + rhs) ||
                           (rhs < 0 && m_value <= std::numeric_limits<int64_t>::max() + rhs));
        m_value -= rhs;
        return *this;
    }

    inline CScriptNum& operator&=( const int64_t& rhs)
    {
        m_value &= rhs;
        return *this;
    }

    int getint() const
    {
        if (m_value > std::numeric_limits<int>::max())
            return std::numeric_limits<int>::max();
        else if (m_value < std::numeric_limits<int>::min())
            return std::numeric_limits<int>::min();
        return m_value;
    }

    std::vector<unsigned char> getvch() const
    {
        return serialize(m_value);
    }

    static std::vector<unsigned char> serialize(const int64_t& value)
    {
        if(value == 0)
            return std::vector<unsigned char>();

        std::vector<unsigned char> result;
        const bool neg = value < 0;
        uint64_t absvalue = neg ? -value : value;

        while(absvalue)
        {
            result.push_back(absvalue & 0xff);
            absvalue >>= 8;
        }

//    - If the most significant byte is >= 0x80 and the value is positive, push a
//    new zero-byte to make the significant byte < 0x80 again.

//    - If the most significant byte is >= 0x80 and the value is negative, push a
//    new 0x80 byte that will be popped off when converting to an integral.

//    - If the most significant byte is < 0x80 and the value is negative, add
//    0x80 to it, since it will be subtracted and interpreted as a negative when
//    converting to an integral.

        if (result.back() & 0x80)
            result.push_back(neg ? 0x80 : 0);
        else if (neg)
            result.back() |= 0x80;

        return result;
    }

private:
    static int64_t set_vch(const std::vector<unsigned char>& vch)
    {
      if (vch.empty())
          return 0;

      int64_t result = 0;
      for (size_t i = 0; i != vch.size(); ++i)
          result |= static_cast<int64_t>(vch[i]) << 8*i;

      // If the input vector's most significant byte is 0x80, remove it from
      // the result's msb and return a negative.
      if (vch.back() & 0x80)
          return -((int64_t)(result & ~(0x80ULL << (8 * (vch.size() - 1)))));

      return result;
    }

    int64_t m_value;
};

typedef prevector<28, unsigned char> CScriptBase;

/** Serialized script, used inside transaction inputs and outputs */
class CScript : public CScriptBase
{
protected:
    CScript& push_int64(int64_t n)
    {
        if (n == -1 || (n >= 1 && n <= 16))
        {
            push_back(n + (OP_1 - 1));
        }
        else if (n == 0)
        {
            push_back(OP_0);
        }
        else
        {
            *this << CScriptNum::serialize(n);
        }
        return *this;
    }
public:
    CScript() { }
    CScript(const CScript& b) : CScriptBase(b.begin(), b.end()) { }
    CScript(const_iterator pbegin, const_iterator pend) : CScriptBase(pbegin, pend) { }
    CScript(std::vector<unsigned char>::const_iterator pbegin, std::vector<unsigned char>::const_iterator pend) : CScriptBase(pbegin, pend) { }
    CScript(const unsigned char* pbegin, const unsigned char* pend) : CScriptBase(pbegin, pend) { }

    CScript& operator+=(const CScript& b)
    {
        insert(end(), b.begin(), b.end());
        return *this;
    }

    friend CScript operator+(const CScript& a, const CScript& b)
    {
        CScript ret = a;
        ret += b;
        return ret;
    }

    CScript(int64_t b)        { operator<<(b); }

    explicit CScript(opcodetype b)     { operator<<(b); }
    explicit CScript(const CScriptNum& b) { operator<<(b); }
    explicit CScript(const std::vector<unsigned char>& b) { operator<<(b); }


    CScript& operator<<(int64_t b) { return push_int64(b); }

    CScript& operator<<(opcodetype opcode)
    {
        if (opcode < 0 || opcode > 0xff)
            throw std::runtime_error("CScript::operator<<(): invalid opcode");
        insert(end(), (unsigned char)opcode);
        return *this;
    }

    CScript& operator<<(const CScriptNum& b)
    {
        *this << b.getvch();
        return *this;
    }

    CScript& operator<<(const std::vector<unsigned char>& b)
    {
        if (b.size() < OP_PUSHDATA1)
        {
            insert(end(), (unsigned char)b.size());
        }
        else if (b.size() <= 0xff)
        {
            insert(end(), OP_PUSHDATA1);
            insert(end(), (unsigned char)b.size());
        }
        else if (b.size() <= 0xffff)
        {
            insert(end(), OP_PUSHDATA2);
            uint8_t data[2];
            WriteLE16(data, b.size());
            insert(end(), data, data + sizeof(data));
        }
        else
        {
            insert(end(), OP_PUSHDATA4);
            uint8_t data[4];
            WriteLE32(data, b.size());
            insert(end(), data, data + sizeof(data));
        }
        insert(end(), b.begin(), b.end());
        return *this;
    }

    CScript& operator<<(const CScript& b)
    {
        // I'm not sure if this should push the script or concatenate scripts.
        // If there's ever a use for pushing a script onto a script, delete this member fn
        assert(!"Warning: Pushing a CScript onto a CScript with << is probably not intended, use + to concatenate!");
        return *this;
    }


    bool GetOp(iterator& pc, opcodetype& opcodeRet, std::vector<unsigned char>& vchRet)
    {
         // Wrapper so it can be called with either iterator or const_iterator
         const_iterator pc2 = pc;
         bool fRet = GetOp2(pc2, opcodeRet, &vchRet);
         pc = begin() + (pc2 - begin());
         return fRet;
    }

    bool GetOp(iterator& pc, opcodetype& opcodeRet)
    {
         const_iterator pc2 = pc;
         bool fRet = GetOp2(pc2, opcodeRet, NULL);
         pc = begin() + (pc2 - begin());
         return fRet;
    }

    bool GetOp(const_iterator& pc, opcodetype& opcodeRet, std::vector<unsigned char>& vchRet) const
    {
        return GetOp2(pc, opcodeRet, &vchRet);
    }

    bool GetOp(const_iterator& pc, opcodetype& opcodeRet) const
    {
        return GetOp2(pc, opcodeRet, NULL);
    }

    bool GetOp2(const_iterator& pc, opcodetype& opcodeRet, std::vector<unsigned char>* pvchRet) const
    {
        opcodeRet = OP_INVALIDOPCODE;
        if (pvchRet)
            pvchRet->clear();
        if (pc >= end())
            return false;

        // Read instruction
        if (end() - pc < 1)
            return false;
        unsigned int opcode = *pc++;

        // Immediate operand
        if (opcode <= OP_PUSHDATA4)
        {
            unsigned int nSize = 0;
            if (opcode < OP_PUSHDATA1)
            {
                nSize = opcode;
            }
            else if (opcode == OP_PUSHDATA1)
            {
                if (end() - pc < 1)
                    return false;
                nSize = *pc++;
            }
            else if (opcode == OP_PUSHDATA2)
            {
                if (end() - pc < 2)
                    return false;
                nSize = ReadLE16(&pc[0]);
                pc += 2;
            }
            else if (opcode == OP_PUSHDATA4)
            {
                if (end() - pc < 4)
                    return false;
                nSize = ReadLE32(&pc[0]);
                pc += 4;
            }
            if (end() - pc < 0 || (unsigned int)(end() - pc) < nSize)
                return false;
            if (pvchRet)
                pvchRet->assign(pc, pc + nSize);
            pc += nSize;
        }

        opcodeRet = (opcodetype)opcode;
        return true;
    }

    /** Encode/decode small integers: */
    static int DecodeOP_N(opcodetype opcode)
    {
        if (opcode == OP_0)
            return 0;
        assert(opcode >= OP_1 && opcode <= OP_16);
        return (int)opcode - (int)(OP_1 - 1);
    }
    static opcodetype EncodeOP_N(int n)
    {
        assert(n >= 0 && n <= 16);
        if (n == 0)
            return OP_0;
        return (opcodetype)(OP_1+n-1);
    }

    int FindAndDelete(const CScript& b)
    {
        int nFound = 0;
        if (b.empty())
            return nFound;
        iterator pc = begin();
        opcodetype opcode;
        do
        {
            while (end() - pc >= (long)b.size() && memcmp(&pc[0], &b[0], b.size()) == 0)
            {
                pc = erase(pc, pc + b.size());
                ++nFound;
            }
        }
        while (GetOp(pc, opcode));
        return nFound;
    }
    int Find(opcodetype op) const
    {
        int nFound = 0;
        opcodetype opcode;
        for (const_iterator pc = begin(); pc != end() && GetOp(pc, opcode);)
            if (opcode == op)
                ++nFound;
        return nFound;
    }

    /**
     * Pre-version-0.6, Bitcoin always counted CHECKMULTISIGs
     * as 20 sigops. With pay-to-script-hash, that changed:
     * CHECKMULTISIGs serialized in scriptSigs are
     * counted more accurately, assuming they are of the form
     *  ... OP_N CHECKMULTISIG ...
     */
    unsigned int GetSigOpCount(bool fAccurate) const;

    /**
     * Accurately count sigOps, including sigOps in
     * pay-to-script-hash transactions:
     */
    unsigned int GetSigOpCount(const CScript& scriptSig) const;

    bool IsPayToScriptHash() const;

    /** Called by IsStandardTx and P2SH/BIP62 VerifyScript (which makes it consensus-critical). */
    bool IsPushOnly(const_iterator pc) const;
    bool IsPushOnly() const;

    /**
     * Returns whether the script is guaranteed to fail at execution,
     * regardless of the initial stack. This allows outputs to be pruned
     * instantly when entering the UTXO set.
     */
    bool IsUnspendable() const
    {
        return (size() > 0 && *begin() == OP_RETURN);
    }

    void clear()
    {
        // The default std::vector::clear() does not release memory.
        CScriptBase().swap(*this);
    }
};

class CReserveScript
{
public:
    CScript reserveScript;
    virtual void KeepScript() {}
    CReserveScript() {}
    virtual ~CReserveScript() {}
};

#endif // BITCOIN_SCRIPT_SCRIPT_H<|MERGE_RESOLUTION|>--- conflicted
+++ resolved
@@ -18,18 +18,14 @@
 #include <string>
 #include <vector>
 
-<<<<<<< HEAD
+// Maximum number of bytes pushable to the stack
 static const unsigned int MAX_SCRIPT_ELEMENT_SIZE = 20000; // bytes
-=======
-// Maximum number of bytes pushable to the stack
-static const unsigned int MAX_SCRIPT_ELEMENT_SIZE = 520;
 
 // Maximum number of non-push operations per script
 static const int MAX_OPS_PER_SCRIPT = 201;
 
 // Maximum number of public keys per multisig
 static const int MAX_PUBKEYS_PER_MULTISIG = 20;
->>>>>>> d2899501
 
 // Threshold for nLockTime: below this value it is interpreted as block number,
 // otherwise as UNIX timestamp.
@@ -165,26 +161,19 @@
     OP_CHECKMULTISIGVERIFY = 0xaf,
 
     // expansion
-<<<<<<< HEAD
-	OP_NOP1 = 0xb0,
-    OP_CLAIM_NAME = OP_NOP1,
-    OP_NOP2 = 0xb1,
-    OP_SUPPORT_CLAIM = OP_NOP2,
-    OP_NOP3 = 0xb2,
-    OP_CHECKLOCKTIMEVERIFY = OP_NOP3,
-=======
     OP_NOP1 = 0xb0,
     OP_CHECKLOCKTIMEVERIFY = 0xb1,
     OP_NOP2 = OP_CHECKLOCKTIMEVERIFY,
     OP_NOP3 = 0xb2,
     OP_CHECKSEQUENCEVERIFY = OP_NOP3,
->>>>>>> d2899501
     OP_NOP4 = 0xb3,
-    OP_UPDATE_CLAIM = OP_NOP4,
     OP_NOP5 = 0xb4,
     OP_NOP6 = 0xb5,
+    OP_CLAIM_NAME = OP_NOP6,
     OP_NOP7 = 0xb6,
+    OP_SUPPORT_CLAIM = OP_NOP7,
     OP_NOP8 = 0xb7,
+    OP_UPDATE_CLAIM = OP_NOP8,
     OP_NOP9 = 0xb8,
     OP_NOP10 = 0xb9,
 
